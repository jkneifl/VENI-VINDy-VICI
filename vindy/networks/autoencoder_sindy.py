--- conflicted
+++ resolved
@@ -444,14 +444,6 @@
     def calc_latent_time_derivatives(self, x, dx_dt, dx_ddt=None):
         """
         Calculate time derivatives of latent variables given the time derivatives of the input variables
-<<<<<<< HEAD
-            (used for comparison with SINDy)
-
-        :param x: array-like of shape (n_samples, n_features), full state
-        :param dx_dt: array-like of shape (n_samples, n_features), time derivative of state
-        :param dx_ddt: array-like of shape (n_samples, n_features), second time derivative of state
-        :return: z, dz_dt, dz_ddt array-like of shape (n_samples, n_latent), latent variables and their time derivatives
-=======
         (used for comparison with SINDy)
 
         Parameters
@@ -467,7 +459,6 @@
         -------
         tuple
             Latent variables and their time derivatives.
->>>>>>> 0f75b4e3
         """
 
         # in case the variables are not vectorized but in their physical geometrical description flatten them
